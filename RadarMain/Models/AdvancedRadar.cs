using System;
using System.Collections.Generic;
using System.Linq;
using MathNet.Numerics.Distributions;
using RealRadarSim.Logging;
using RealRadarSim.Tracking;

namespace RealRadarSim.Models
{
    public class AdvancedRadar
    {
        public double MaxRange { get; private set; }
        public double BeamWidthRad { get; private set; }

        private readonly double rotationSpeedRadSec;
        private readonly double falseAlarmDensity;

        // SNR parameters in dB
        private readonly double snr0_dB;
        private readonly double requiredSNR_dB;
        private readonly double lockSNRThreshold_dB;
        private readonly double referenceRange;
        private const double referenceRCS = 1.0;
        private readonly double pathLossExponent_dB;

        private readonly double rangeNoiseBase;
        private readonly double angleNoiseBase;

        public double TiltOffsetDeg { get; set; } = 0.0;

        private readonly Random rng;

        public double CFARWindowWidth { get; private set; }
        public double CFARGuardWidth { get; private set; }
        public double CFARThresholdMultiplier { get; private set; }
        public double ClusterDistanceMeters { get; private set; }

        public double CurrentBeamAngle { get; private set; }
        public double CurrentAzimuth { get; private set; }
        public double CurrentElevation { get; private set; }

        public string RadarType { get; private set; } = "aircraft";

        public int AntennaHeight { get; set; } = 1;
        public bool ShowAzimuthBars { get; set; } = false;
        public bool ShowElevationBars { get; set; } = false;

        // This value (in degrees) defines the total azimuth scan range.
        public double AntennaAzimuthScanDegrees { get; set; } = 140.0;

        public double SNR0_dB => snr0_dB;
        public double ReferenceRange => referenceRange;
        public double PathLossExponent_dB => pathLossExponent_dB;
        public double ReferenceRCS => 1.0;

        private double minAzimuth;
        private double maxAzimuth;
        private double minElevation;
        private double maxElevation;

        private int currentElevationBar;
        public int CurrentElevationBar => currentElevationBar;

        private bool scanLeftToRight;
        private double lockRange = 50000.0;

        // AESA mode flag.
        public bool UseAesaMode { get; set; } = false;

        public bool UseReferenceSNRModel { get; set; } = false;

        // New AESA mode properties.
        public int ConcurrentAesaBeams { get; set; } = 12;
        public List<AesaBeam> AesaBeams { get; private set; }
        private double aesaElevationOscFreq = 0.1; // Hz

        public double BeamSpeedMultiplier { get; set; } = 5.0;

        // LOCK-RELATED FIELDS
        private JPDA_Track lockedTrack = null;
        public bool IsLocked => (lockedTrack != null);

        /// <summary>
        /// Enable or disable Doppler measurements entirely.
        /// </summary>
        public bool UseDopplerProcessing { get; set; } = false;

        /// <summary>
        /// Standard deviation of velocity measurement noise (m/s).
        /// </summary>
        public double VelocityNoiseStd { get; set; } = 1.0;

        // Doppler CFAR parameters
        public bool UseDopplerCFAR { get; set; } = false;
        public double DopplerCFARWindow { get; set; } = 150.0;   // m/s, for example
        public double DopplerCFARGuard { get; set; } = 20.0;     // m/s
        public double DopplerCFARThresholdMultiplier { get; set; } = 6.0;

        /// Path loss
        /// <summary>
        /// Operating frequency of the radar (Hz).
        /// </summary>
        public double FrequencyHz { get; set; } = 3e9; // 10 GHz default

        /// <summary>
        /// Transmit power in dBm (for demonstration).
        /// </summary>
        public double TxPower_dBm { get; set; } = 90.0; // e.g. 100 W ~ 50 dBm

        /// <summary>
        /// Antenna gain in dBi.
        /// </summary>
        public double AntennaGain_dBi { get; set; } = 301.0;

        /// <summary>
        /// System or miscellaneous losses in dB.
        /// </summary>
        public double SystemLoss_dB { get; set; } = 3.0;

        /// <summary>
        /// Atmospheric attenuation in dB (one-way).
        /// </summary>
        public double AtmosphericLossOneWay_dB { get; set; } = 1.0;

        /// <summary>
        /// Weather attenuation in dB (one-way).
        /// </summary>
        public double WeatherLossOneWay_dB { get; set; } = 0.5;

        // Nested class representing a single AESA beam.
        public class AesaBeam
        {
            public double CurrentAzimuth;   // in radians
            public double CurrentElevation; // in radians
            private double azPhase;
            private double elPhase;

            public AesaBeam(double initialAz, double initialEl, double initialAzPhase, double initialElPhase)
            {
                CurrentAzimuth = initialAz;
                CurrentElevation = initialEl;
                azPhase = initialAzPhase;
                elPhase = initialElPhase;
            }

            public void Update(double dt, double rotationSpeed, double elevationOscFreq)
            {
                azPhase += rotationSpeed * dt;
                elPhase += 2.0 * Math.PI * elevationOscFreq * dt;

                // Oscillate azimuth between -70° and 70°
                double minAz = -70.0 * Math.PI / 180.0;
                double maxAz = 70.0 * Math.PI / 180.0;
                double midAz = (minAz + maxAz) / 2.0;
                double ampAz = (maxAz - minAz) / 2.0;
                CurrentAzimuth = midAz + ampAz * Math.Sin(azPhase);

                // Oscillate elevation between -15° and 15°
                double minEl = -15.0 * Math.PI / 180.0;
                double maxEl = 15.0 * Math.PI / 180.0;
                double midEl = (minEl + maxEl) / 2.0;
                double ampEl = (maxEl - minEl) / 2.0;
                CurrentElevation = midEl + ampEl * Math.Sin(elPhase);
            }
        }

        public AdvancedRadar(
            double maxRange,
            double beamWidthDeg,
            double rotationSpeedDegSec,
            double falseAlarmDensity,
            double snr0_dB,
            double referenceRange,
            double requiredSNR_dB,
            double rangeNoiseBase,
            double angleNoiseBase,
            Random rng,
            double cfarWindowWidth = 5000.0,
            double cfarGuardWidth = 300.0,
            double cfarThresholdMultiplier = 8.0,
            double clusterDistanceMeters = 2600.0,
            string radarType = "aircraft",
            int antennaHeight = 1,
            double antennaAzimuthScanDeg = 140.0,
            double tiltOffsetDeg = 0.0,
            double lockRange = 50000.0,
            double lockSNRThreshold_dB = 5.0,
            double pathLossExponent_dB = 2.0,
            double frequencyHz = 3e9,
            double txPower_dBm = 90.0,
            double antennaGain_dBi = 301.0
        )
        {
            MaxRange = maxRange;
            BeamWidthRad = beamWidthDeg * Math.PI / 180.0;
            rotationSpeedRadSec = rotationSpeedDegSec * Math.PI / 180.0;
            this.falseAlarmDensity = falseAlarmDensity;

            this.snr0_dB = snr0_dB;
            this.referenceRange = referenceRange;
            this.requiredSNR_dB = requiredSNR_dB;
            this.lockSNRThreshold_dB = lockSNRThreshold_dB;
            this.pathLossExponent_dB = pathLossExponent_dB;

            this.rangeNoiseBase = rangeNoiseBase;
            this.angleNoiseBase = angleNoiseBase;
            this.rng = rng;
            CFARWindowWidth = cfarWindowWidth;
            CFARGuardWidth = cfarGuardWidth;
            CFARThresholdMultiplier = cfarThresholdMultiplier;
            ClusterDistanceMeters = clusterDistanceMeters;
            RadarType = radarType.ToLower();
            AntennaHeight = Math.Max(1, Math.Min(antennaHeight, 6));
            AntennaAzimuthScanDegrees = antennaAzimuthScanDeg;
            TiltOffsetDeg = tiltOffsetDeg;
            this.lockRange = lockRange;
            this.FrequencyHz = frequencyHz;
            this.TxPower_dBm = txPower_dBm;
            this.AntennaGain_dBi = antennaGain_dBi;

            InitializeAircraftMode();

            // Initialize AESA beams if in AESA mode.
            if (RadarType == "aircraft" && UseAesaMode)
            {
                AesaBeams = new List<AesaBeam>();
                for (int i = 0; i < ConcurrentAesaBeams; i++)
                {
                    double initialAzPhase = (2.0 * Math.PI / ConcurrentAesaBeams) * i;
                    double initialElPhase = (2.0 * Math.PI / ConcurrentAesaBeams) * i;

                    double minAz = -70.0 * Math.PI / 180.0;
                    double maxAz = 70.0 * Math.PI / 180.0;
                    double midAz = (minAz + maxAz) / 2.0;

                    double minEl = -15.0 * Math.PI / 180.0;
                    double maxEl = 15.0 * Math.PI / 180.0;
                    double midEl = (minEl + maxEl) / 2.0;

                    AesaBeams.Add(new AesaBeam(midAz, midEl, initialAzPhase, initialElPhase));
                }
            }
        }

        private void InitializeAircraftMode()
        {
            double barSpacingDeg = 2.0;
            double barSpacingRad = barSpacingDeg * Math.PI / 180.0;
            double tiltOffsetRad = TiltOffsetDeg * Math.PI / 180.0;
            double totalElevDeg = (AntennaHeight - 1) * barSpacingDeg;
            double halfSpanRad = (totalElevDeg * 0.5) * (Math.PI / 180.0);

            minElevation = tiltOffsetRad - halfSpanRad;
            maxElevation = tiltOffsetRad + halfSpanRad;
            currentElevationBar = 0;
            CurrentElevation = minElevation;

            double halfAzDeg = AntennaAzimuthScanDegrees * 0.5;
            minAzimuth = -halfAzDeg * Math.PI / 180.0;
            maxAzimuth = halfAzDeg * Math.PI / 180.0;
            CurrentAzimuth = minAzimuth;
            scanLeftToRight = true;
        }

        public void LockTarget(JPDA_Track track)
        {
            if (RadarType == "aircraft")
            {
                lockedTrack = track;
            }
        }

        public void UnlockTarget()
        {
            lockedTrack = null;
        }

        public void UpdateBeam(double dt)
        {
            double effectiveMultiplier = UseAesaMode ? BeamSpeedMultiplier : 1.0;

            if (RadarType == "aircraft")
            {
                // If we have a locked target, continue tracking it.
                if (lockedTrack != null)
                {
                    TrackLockedTrack(dt);
                    return;
                }

                if (UseAesaMode)
                {
                    // Update each AESA beam.
                    if (AesaBeams != null)
                    {
                        foreach (var beam in AesaBeams)
                        {
                            beam.Update(dt, rotationSpeedRadSec * effectiveMultiplier, aesaElevationOscFreq);
                        }
                    }
                }
                else
                {
                    double dAz = rotationSpeedRadSec * effectiveMultiplier * dt * (scanLeftToRight ? 1.0 : -1.0);
                    CurrentAzimuth += dAz;

                    if (scanLeftToRight && CurrentAzimuth >= maxAzimuth)
                    {
                        CurrentAzimuth = maxAzimuth;
                        scanLeftToRight = false;
                        AdvanceElevationBar();
                    }
                    else if (!scanLeftToRight && CurrentAzimuth <= minAzimuth)
                    {
                        CurrentAzimuth = minAzimuth;
                        scanLeftToRight = true;
                        AdvanceElevationBar();
                    }
                }
            }
            else
            {
                CurrentBeamAngle += rotationSpeedRadSec * effectiveMultiplier * dt;
                if (CurrentBeamAngle > 2.0 * Math.PI)
                    CurrentBeamAngle -= 2.0 * Math.PI;
            }
        }

        private void AdvanceElevationBar()
        {
            currentElevationBar++;
            if (currentElevationBar >= AntennaHeight)
                currentElevationBar = 0;

            double barSpacingDeg = 2.0;
            double barSpacingRad = barSpacingDeg * Math.PI / 180.0;
            CurrentElevation = minElevation + currentElevationBar * barSpacingRad;
        }

        private void TrackLockedTrack(double dt)
        {
            double x = lockedTrack.Filter.State[0];
            double y = lockedTrack.Filter.State[1];
            double z = lockedTrack.Filter.State[2];
            double r = Math.Sqrt(x * x + y * y + z * z);

            if (r > lockRange)
            {
                UnlockTarget();
                return;
            }

            double desiredAz = Math.Atan2(y, x);
            double desiredEl = Math.Atan2(z, Math.Sqrt(x * x + y * y));
            double maxAngularStep = rotationSpeedRadSec * dt;

            double deltaAz = NormalizeAngle(desiredAz - CurrentAzimuth);
            if (Math.Abs(deltaAz) > maxAngularStep)
                CurrentAzimuth += Math.Sign(deltaAz) * maxAngularStep;
            else
                CurrentAzimuth = desiredAz;
            CurrentAzimuth = NormalizeAngle(CurrentAzimuth);

            double deltaEl = NormalizeAngle(desiredEl - CurrentElevation);
            if (Math.Abs(deltaEl) > maxAngularStep)
                CurrentElevation += Math.Sign(deltaEl) * maxAngularStep;
            else
                CurrentElevation = desiredEl;
            CurrentElevation = NormalizeAngle(CurrentElevation);
        }

        public List<Measurement> GetMeasurements(List<TargetCT> targets)
        {
            var rawMeas = new List<Measurement>();
            int targetMeasurementCount = 0;
            foreach (var tgt in targets)
            {
                var m = GenerateTargetMeasurement(tgt);
                if (m != null)
                {
                    rawMeas.Add(m);
                    targetMeasurementCount++;
                }
            }
            DebugLogger.LogMeasurement($"Generated {targetMeasurementCount} target measurements.");

            // Generate false alarms
            double sectorArea = 0.5 * BeamWidthRad * MaxRange * MaxRange;
            double lambda = falseAlarmDensity * sectorArea;
            int numFalse = Poisson.Sample(rng, lambda);
            for (int i = 0; i < numFalse; i++)
            {
                rawMeas.Add(GenerateFalseAlarm());
            }

            // CFAR filtering
            var cfarDetections = CFARFilterMeasurements(rawMeas);
            DebugLogger.LogCFAR($"CFAR Filter: {cfarDetections.Count} detections passed out of {rawMeas.Count} raw measurements.");

            // --- NEW: Updated DBSCAN-based merging
            return MergeCloseDetections(cfarDetections, ClusterDistanceMeters);
        }

        private Measurement GenerateTargetMeasurement(TargetCT tgt)
        {
            double x = tgt.State[0];
            double y = tgt.State[1];
            double z = tgt.State[2];
            double r = Math.Sqrt(x * x + y * y + z * z);
            if (r > MaxRange) return null;

            double az = Math.Atan2(y, x);
            double el = Math.Atan2(z, Math.Sqrt(x * x + y * y));

            // Beam shape expands at short ranges so that we don't "over-narrow" the beam
            double nominalBeamWidth = BeamWidthRad;
            double maxEffectiveBeamWidth = 30.0 * Math.PI / 180.0;
            double effectiveBeamWidth = nominalBeamWidth;

            if (r < referenceRange)
            {
                effectiveBeamWidth = nominalBeamWidth * (referenceRange / r);
                if (effectiveBeamWidth > maxEffectiveBeamWidth)
                    effectiveBeamWidth = maxEffectiveBeamWidth;
            }

            // Check if target is within the beam
            if (RadarType == "aircraft")
            {
                if (UseAesaMode)
                {
                    bool inAnyBeam = false;
                    if (AesaBeams != null)
                    {
                        foreach (var beam in AesaBeams)
                        {
                            double diffAz = Math.Abs(NormalizeAngle(az - beam.CurrentAzimuth));
                            if (diffAz <= effectiveBeamWidth * 0.5)
                            {
<<<<<<< HEAD
                                // In AESA mode, let's assume we allow a bit more vertical coverage
=======
                                // Expand elevation beam width a bit for AESA
>>>>>>> d42664fc
                                double effectiveElevationWidth = effectiveBeamWidth * 2.0;
                                double diffEl = Math.Abs(NormalizeAngle(el - beam.CurrentElevation));
                                if (diffEl <= effectiveElevationWidth * 0.5)
                                {
                                    inAnyBeam = true;
                                    break;
                                }
                            }
                        }
                    }
                    if (!inAnyBeam) return null;
                }
                else
                {
                    double diffAz = Math.Abs(NormalizeAngle(az - CurrentAzimuth));
                    if (diffAz > effectiveBeamWidth * 0.5) return null;

<<<<<<< HEAD
                    // Single bar approach in elevation
                    const double singleBarDeg = 2.0;
=======
                    double singleBarDeg = 2.0;
>>>>>>> d42664fc
                    double barHalfRad = (singleBarDeg * Math.PI / 180.0) * 0.5;
                    double diffEl = Math.Abs(NormalizeAngle(el - CurrentElevation));
                    if (diffEl > barHalfRad) return null;
                }
            }
            else
            {
                // Typical rotating ground-based radar
                double diffBeam = Math.Abs(NormalizeAngle(az - CurrentBeamAngle));
                if (diffBeam > effectiveBeamWidth * 0.5) return null;
            }

<<<<<<< HEAD
            // Compute SNR from a more advanced radar equation (still somewhat simplified).
            double snr_dB = ComputeAdvancedRadarEquationSNR(tgt.RCS, r);
            if (UseAesaMode)
            {
                // Might get an AESA advantage in power or scanning flexibility
                snr_dB += 3.0;
            }

            if (snr_dB < requiredSNR_dB)
                return null;

            // Add measurement noise
=======
            double snr_dB = snr0_dB
                + 10.0 * Math.Log10(tgt.RCS / referenceRCS)
                + pathLossExponent_dB * Math.Log10(referenceRange / r);

            if (UseAesaMode)
            {
                // A simple boost for AESA
                snr_dB += 3.0;
            }

            if (snr_dB < requiredSNR_dB) return null;

            double snr_linear = Math.Pow(10.0, snr_dB / 10.0);
            snr_linear *= (nominalBeamWidth / effectiveBeamWidth);

>>>>>>> d42664fc
            double rMeas = r + Normal.Sample(rng, 0, rangeNoiseBase);
            if (rMeas < 1.0) rMeas = 1.0;
            double azMeas = az + Normal.Sample(rng, 0, angleNoiseBase);
            double elMeas = el + Normal.Sample(rng, 0, angleNoiseBase);

            // Convert SNR back to linear scale and add random perturbation
            double snr_linear = Math.Pow(10.0, snr_dB / 10.0);
            // Adjust amplitude if beam is effectively widened/narrowed
            snr_linear *= (nominalBeamWidth / effectiveBeamWidth);
            double amp = snr_linear + Normal.Sample(rng, 0, 0.05 * snr_linear);

            // Optionally compute Doppler (radial velocity)
            double radialVel = 0.0;
            if (UseDopplerProcessing && tgt.State.Count >= 6)
            {
                double vx = tgt.State[3];
                double vy = tgt.State[4];
                double vz = tgt.State[5];
                radialVel = (x * vx + y * vy + z * vz) / (r + 1e-6); // dot(los, velocity)
                radialVel += Normal.Sample(rng, 0, VelocityNoiseStd);
            }

            var measurement = new Measurement
            {
                Range = rMeas,
                Azimuth = NormalizeAngle(azMeas),
                Elevation = NormalizeAngle(elMeas),
                Amplitude = amp,
                RadialVelocity = radialVel
            };

            DebugLogger.LogMeasurement(
<<<<<<< HEAD
                $"Generated target measurement: R = {measurement.Range:F2}, Az = {measurement.Azimuth:F2}, " +
                $"El = {measurement.Elevation:F2}, Amp = {measurement.Amplitude:F2}, Vel = {measurement.RadialVelocity:F2}"
=======
                $"Generated target measurement: Range={measurement.Range:F2}, " +
                $"Az={measurement.Azimuth:F2}, El={measurement.Elevation:F2}, Amp={measurement.Amplitude:F2}"
>>>>>>> d42664fc
            );
            return measurement;
        }

        private double ComputeAdvancedRadarEquationSNR(double rcs, double range)
        {
            if (UseReferenceSNRModel)
            {
                // 2-way atmospheric & weather losses + system losses (you can adjust as needed).
                double otherLosses_dB = 2.0 * (AtmosphericLossOneWay_dB + WeatherLossOneWay_dB)
                                        + SystemLoss_dB;

                // Simple parametric SNR model:
                // snr_dB = snr0_dB
                //        - pathLossExponent_dB * log10(range / referenceRange)
                //        + 10 * log10(rcs / referenceRCS)
                //        - otherLosses_dB
                double rangeRatio_dB = 10.0 * Math.Log10(range / referenceRange);
                double rcsRatio_dB = 10.0 * Math.Log10(rcs / ReferenceRCS);

                double snr_dB = snr0_dB
                                - (pathLossExponent_dB * rangeRatio_dB)
                                + rcsRatio_dB
                                - otherLosses_dB;

                return snr_dB;
            }
            else
            {
                const double c = 3e8;
                double lambda = c / FrequencyHz; // in meters

                // Convert TxPower from dBm to dBW
                double txPower_dBW = TxPower_dBm - 30.0;

                // Tx + Rx antenna gains in dB
                double totalGain_dB = 2.0 * AntennaGain_dBi;

                // Two-way free-space path loss
                double fspl_dB = 20.0 * Math.Log10(lambda / (4.0 * Math.PI * range)) * 2.0;

                // RCS to dB
                double rcs_dB = 10.0 * Math.Log10(rcs);

                // Two-way atmospheric & weather losses + system losses
                double totalLosses_dB = 2.0 * (AtmosphericLossOneWay_dB + WeatherLossOneWay_dB)
                                        + SystemLoss_dB;

                // Classic radar eq in dB
                double rawRadarEq_dB = txPower_dBW
                                       + totalGain_dB
                                       + fspl_dB
                                       + rcs_dB
                                       - totalLosses_dB;

                return rawRadarEq_dB;
            }
        }

        private Measurement GenerateFalseAlarm()
        {
            double u = rng.NextDouble();
            double rFA = MaxRange * Math.Sqrt(u);

            double halfBeam = BeamWidthRad * 0.5;

            double mainAz;
            if (RadarType == "aircraft" && UseAesaMode && AesaBeams != null && AesaBeams.Count > 0)
            {
                int idx = rng.Next(AesaBeams.Count);
                mainAz = AesaBeams[idx].CurrentAzimuth;
            }
            else
            {
                mainAz = (RadarType == "aircraft") ? CurrentAzimuth : CurrentBeamAngle;
            }

            double azFA = NormalizeAngle(mainAz + (rng.NextDouble() * BeamWidthRad - halfBeam));
            double elCenter = (RadarType == "aircraft") ? CurrentElevation : 0.0;
<<<<<<< HEAD
            double elFA = elCenter + Normal.Sample(rng, 0, angleNoiseBase * 2);

=======
            double elFA = elCenter + Normal.Sample(rng, 0, angleNoiseBase * 2.0);
>>>>>>> d42664fc
            double rMeas = rFA + Normal.Sample(rng, 0, rangeNoiseBase * 0.5);
            if (rMeas < 1.0) rMeas = 1.0;
            double azMeas = NormalizeAngle(azFA + Normal.Sample(rng, 0, angleNoiseBase));
            double elMeas = NormalizeAngle(elFA + Normal.Sample(rng, 0, angleNoiseBase));

            // Basic false alarm amplitude
            double falseAmp_linear = Math.Pow(10.0, requiredSNR_dB / 10.0)
                                      + Normal.Sample(rng, 0, 0.2 * Math.Pow(10.0, requiredSNR_dB / 10.0));

            if (falseAmp_linear < 0.0)
                falseAmp_linear = 0.8 * Math.Pow(10.0, requiredSNR_dB / 10.0);

            // Doppler for false alarms can be random if Doppler is enabled
            double radialVel = 0.0;
            if (UseDopplerProcessing)
            {
                radialVel = Normal.Sample(rng, 0, 100.0); // random false alarm velocity
            }

            return new Measurement
            {
                Range = rMeas,
                Azimuth = azMeas,
                Elevation = elMeas,
                Amplitude = falseAmp_linear,
                RadialVelocity = radialVel
            };
        }

        private List<Measurement> CFARFilterMeasurements(List<Measurement> measurements)
        {
            var sorted = measurements.OrderBy(m => m.Range).ToList();
            var results = new List<Measurement>();
            bool[] passed = new bool[sorted.Count];

            for (int i = 0; i < sorted.Count; i++)
            {
                Measurement cut = sorted[i];
                double cutRange = cut.Range;

                var training = new List<double>();
                foreach (var neighbor in sorted)
                {
                    if (ReferenceEquals(neighbor, cut)) continue;
                    double dr = Math.Abs(neighbor.Range - cutRange);
                    if (dr <= CFARWindowWidth && dr > CFARGuardWidth)
                        training.Add(neighbor.Amplitude);
                }

                DebugLogger.LogCFAR(
<<<<<<< HEAD
                    $"CFAR - Index {i}: R={cutRange:F2}, Amp={cut.Amplitude:F2}, TrainingCount={training.Count}"
=======
                    $"CFAR - idx={i}: Range={cutRange:F2}, Amp={cut.Amplitude:F2}, " +
                    $"TrainingCount={training.Count}"
>>>>>>> d42664fc
                );

                if (training.Count == 0)
                {
                    // Fallback threshold
                    double fallbackThreshold = Math.Pow(10.0, requiredSNR_dB / 10.0) * 1.5;
                    passed[i] = (cut.Amplitude > fallbackThreshold);
                    DebugLogger.LogCFAR(
<<<<<<< HEAD
                        $"CFAR - Index {i}: No training data, fallback threshold={fallbackThreshold:F2}, " +
=======
                        $"CFAR - idx={i}: No training data. " +
                        $"Fallback threshold={fallbackThreshold:F2}. " +
>>>>>>> d42664fc
                        $"Decision={(passed[i] ? "Pass" : "Reject")}."
                    );
                    continue;
                }

                training.Sort();
                int K = (int)(0.75 * training.Count);
                if (K >= training.Count) K = training.Count - 1;
                if (K < 0) K = 0;
                double noiseEstimate = training[K];

                double threshold = CFARThresholdMultiplier * noiseEstimate;
                passed[i] = (cut.Amplitude >= threshold);

                DebugLogger.LogCFAR(
<<<<<<< HEAD
                    $"CFAR - Index {i}: NoiseEst={noiseEstimate:F2}, Threshold={threshold:F2}, " +
                    $"Decision={(passed[i] ? "Pass" : "Reject")}."
                );
            }

            for (int i = 0; i < sorted.Count; i++)
            {
                if (passed[i])
                    results.Add(sorted[i]);
            }

            return results;
        }

        private List<Measurement> DopplerCFARFilterMeasurements(List<Measurement> measurements)
        {
            // If no velocity data, just return
            if (!measurements.Any(m => UseDopplerProcessing))
                return measurements;

            var sorted = measurements.OrderBy(m => m.RadialVelocity).ToList();
            var results = new List<Measurement>();
            bool[] passed = new bool[sorted.Count];

            for (int i = 0; i < sorted.Count; i++)
            {
                Measurement cut = sorted[i];
                double cutVel = cut.RadialVelocity;

                var training = new List<double>();
                foreach (var neighbor in sorted)
                {
                    if (ReferenceEquals(neighbor, cut)) continue;
                    double dv = Math.Abs(neighbor.RadialVelocity - cutVel);
                    if (dv <= DopplerCFARWindow && dv > DopplerCFARGuard)
                        training.Add(neighbor.Amplitude);
                }

                if (training.Count == 0)
                {
                    // Fallback threshold
                    // We could use the same as above or a different reference
                    double fallbackThreshold = Math.Pow(10.0, requiredSNR_dB / 10.0) * 1.0;
                    passed[i] = (cut.Amplitude > fallbackThreshold);
                    continue;
                }

                training.Sort();
                int K = (int)(0.75 * training.Count);
                if (K >= training.Count) K = training.Count - 1;
                if (K < 0) K = 0;
                double noiseEstimate = training[K];
                double threshold = DopplerCFARThresholdMultiplier * noiseEstimate;
                passed[i] = (cut.Amplitude >= threshold);
=======
                    $"CFAR - idx={i}: NoiseEst={noiseEstimate:F2}, " +
                    $"Threshold={threshold:F2}, Amp={cut.Amplitude:F2}, " +
                    $"Decision={(passed[i] ? "Pass" : "Reject")}."
                );
>>>>>>> d42664fc
            }

            for (int i = 0; i < sorted.Count; i++)
            {
                if (passed[i])
                    results.Add(sorted[i]);
            }

            return results;
        }

        // ------
        // DBSCAN
        // ------
        private List<Measurement> MergeCloseDetections(List<Measurement> meas, double epsBase)
        {
            if (meas == null || meas.Count == 0)
                return meas;

            // Factor that scales with detection range; tweak as needed
            double dynamicAlpha = 0.02;  // e.g. 2% of measured range

            int n = meas.Count;
            int[] clusterIds = new int[n];
            for (int i = 0; i < n; i++)
                clusterIds[i] = -1; // unassigned

            bool[] visited = new bool[n];
            // Precompute Cartesian coords for each measurement
            var cart = new (double x, double y, double z, double r)[n];
            for (int i = 0; i < n; i++)
            {
                var (cx, cy, cz) = ToCartesian(meas[i]);
                double rr = Math.Sqrt(cx * cx + cy * cy + cz * cz);
                cart[i] = (cx, cy, cz, rr);
            }

            // Let single points form a cluster (minPts = 1)
            int minPts = 1;
            int clusterId = 0;

            for (int i = 0; i < n; i++)
            {
                if (!visited[i])
                {
                    visited[i] = true;

                    // Adjust eps by detection range if desired
                    double localEps = epsBase + (dynamicAlpha * cart[i].r);

                    List<int> neighborIndices = RegionQuery(cart, i, localEps);
                    if (neighborIndices.Count < minPts)
                    {
                        // Place it in its own small cluster rather than discarding
                        clusterId++;
                        clusterIds[i] = clusterId;
                    }
                    else
                    {
                        clusterId++;
                        ExpandCluster(cart, i, neighborIndices, clusterId, localEps, minPts, visited, clusterIds);
                    }
                }
            }

            // Group by cluster
            Dictionary<int, List<int>> clusters = new Dictionary<int, List<int>>();
            for (int i = 0; i < n; i++)
            {
                int cid = clusterIds[i];
                if (!clusters.ContainsKey(cid))
                    clusters[cid] = new List<int>();
                clusters[cid].Add(i);
            }

            // Merge each cluster
            List<Measurement> merged = new List<Measurement>();
            foreach (var kvp in clusters)
            {
                var idxList = kvp.Value;
                if (idxList.Count == 1)
                {
                    merged.Add(meas[idxList[0]]);
                }
                else
                {
                    double sumWeight = 0.0;
                    double sumX = 0.0, sumY = 0.0, sumZ = 0.0;
                    double sumAmp = 0.0;

                    foreach (int idx in idxList)
                    {
                        double w = meas[idx].Amplitude;
                        sumWeight += w;
                        sumAmp += w;
                        var (mx, my, mz) = ToCartesian(meas[idx]);
                        sumX += mx * w;
                        sumY += my * w;
                        sumZ += mz * w;
                    }

                    double avgX = sumX / sumWeight;
                    double avgY = sumY / sumWeight;
                    double avgZ = sumZ / sumWeight;
                    double mergedRange = Math.Sqrt(avgX * avgX + avgY * avgY + avgZ * avgZ);
                    double mergedAz = Math.Atan2(avgY, avgX);
                    double mergedEl = Math.Atan2(avgZ, Math.Sqrt(avgX * avgX + avgY * avgY));

                    // Summation approach to amplitude (or choose max, etc.)
                    double finalAmp = sumAmp;

                    Measurement mergedMeasurement = new Measurement
                    {
                        Range = mergedRange,
                        Azimuth = NormalizeAngle(mergedAz),
                        Elevation = NormalizeAngle(mergedEl),
                        Amplitude = finalAmp
                    };
                    merged.Add(mergedMeasurement);
                }
            }

            return merged;
        }

        private List<int> RegionQuery((double x, double y, double z, double r)[] cart, int index, double eps)
        {
            var results = new List<int>();
            var (ix, iy, iz, _) = cart[index];
            for (int j = 0; j < cart.Length; j++)
            {
                if (j == index) continue;
                var (jx, jy, jz, _) = cart[j];
                double dx = ix - jx;
                double dy = iy - jy;
                double dz = iz - jz;
                double dist = Math.Sqrt(dx * dx + dy * dy + dz * dz);

                if (dist <= eps)
                    results.Add(j);
            }
            return results;
        }

        private void ExpandCluster(
            (double x, double y, double z, double r)[] cart,
            int index,
            List<int> neighborIndices,
            int clusterId,
            double eps,
            int minPts,
            bool[] visited,
            int[] clusterIds)
        {
            clusterIds[index] = clusterId;
            Queue<int> seeds = new Queue<int>(neighborIndices);

            while (seeds.Count > 0)
            {
                int current = seeds.Dequeue();
                if (!visited[current])
                {
                    visited[current] = true;
                    List<int> currentNeighbors = RegionQuery(cart, current, eps);

                    if (currentNeighbors.Count >= minPts)
                    {
                        foreach (int n in currentNeighbors)
                        {
                            if (!seeds.Contains(n))
                                seeds.Enqueue(n);
                        }
                    }
                }
                if (clusterIds[current] == -1)
                    clusterIds[current] = clusterId;
            }
        }

        private double CartesianDistance(Measurement a, Measurement b)
        {
            var (ax, ay, az) = ToCartesian(a);
            var (bx, by, bz) = ToCartesian(b);

            double dx = ax - bx;
            double dy = ay - by;
            double dz = az - bz;
            return Math.Sqrt(dx * dx + dy * dy + dz * dz);
        }

        private (double x, double y, double z) ToCartesian(Measurement m)
        {
            double x = m.Range * Math.Cos(m.Elevation) * Math.Cos(m.Azimuth);
            double y = m.Range * Math.Cos(m.Elevation) * Math.Sin(m.Azimuth);
            double z = m.Range * Math.Sin(m.Elevation);
            return (x, y, z);
        }

        private double NormalizeAngle(double angle)
        {
            while (angle > Math.PI) angle -= 2.0 * Math.PI;
            while (angle < -Math.PI) angle += 2.0 * Math.PI;
            return angle;
        }
    }
}<|MERGE_RESOLUTION|>--- conflicted
+++ resolved
@@ -142,7 +142,7 @@
                 azPhase = initialAzPhase;
                 elPhase = initialElPhase;
             }
-
+          
             public void Update(double dt, double rotationSpeed, double elevationOscFreq)
             {
                 azPhase += rotationSpeed * dt;
@@ -397,7 +397,6 @@
             var cfarDetections = CFARFilterMeasurements(rawMeas);
             DebugLogger.LogCFAR($"CFAR Filter: {cfarDetections.Count} detections passed out of {rawMeas.Count} raw measurements.");
 
-            // --- NEW: Updated DBSCAN-based merging
             return MergeCloseDetections(cfarDetections, ClusterDistanceMeters);
         }
 
@@ -437,11 +436,7 @@
                             double diffAz = Math.Abs(NormalizeAngle(az - beam.CurrentAzimuth));
                             if (diffAz <= effectiveBeamWidth * 0.5)
                             {
-<<<<<<< HEAD
                                 // In AESA mode, let's assume we allow a bit more vertical coverage
-=======
-                                // Expand elevation beam width a bit for AESA
->>>>>>> d42664fc
                                 double effectiveElevationWidth = effectiveBeamWidth * 2.0;
                                 double diffEl = Math.Abs(NormalizeAngle(el - beam.CurrentElevation));
                                 if (diffEl <= effectiveElevationWidth * 0.5)
@@ -459,12 +454,8 @@
                     double diffAz = Math.Abs(NormalizeAngle(az - CurrentAzimuth));
                     if (diffAz > effectiveBeamWidth * 0.5) return null;
 
-<<<<<<< HEAD
                     // Single bar approach in elevation
                     const double singleBarDeg = 2.0;
-=======
-                    double singleBarDeg = 2.0;
->>>>>>> d42664fc
                     double barHalfRad = (singleBarDeg * Math.PI / 180.0) * 0.5;
                     double diffEl = Math.Abs(NormalizeAngle(el - CurrentElevation));
                     if (diffEl > barHalfRad) return null;
@@ -477,20 +468,6 @@
                 if (diffBeam > effectiveBeamWidth * 0.5) return null;
             }
 
-<<<<<<< HEAD
-            // Compute SNR from a more advanced radar equation (still somewhat simplified).
-            double snr_dB = ComputeAdvancedRadarEquationSNR(tgt.RCS, r);
-            if (UseAesaMode)
-            {
-                // Might get an AESA advantage in power or scanning flexibility
-                snr_dB += 3.0;
-            }
-
-            if (snr_dB < requiredSNR_dB)
-                return null;
-
-            // Add measurement noise
-=======
             double snr_dB = snr0_dB
                 + 10.0 * Math.Log10(tgt.RCS / referenceRCS)
                 + pathLossExponent_dB * Math.Log10(referenceRange / r);
@@ -506,15 +483,12 @@
             double snr_linear = Math.Pow(10.0, snr_dB / 10.0);
             snr_linear *= (nominalBeamWidth / effectiveBeamWidth);
 
->>>>>>> d42664fc
             double rMeas = r + Normal.Sample(rng, 0, rangeNoiseBase);
             if (rMeas < 1.0) rMeas = 1.0;
             double azMeas = az + Normal.Sample(rng, 0, angleNoiseBase);
             double elMeas = el + Normal.Sample(rng, 0, angleNoiseBase);
 
             // Convert SNR back to linear scale and add random perturbation
-            double snr_linear = Math.Pow(10.0, snr_dB / 10.0);
-            // Adjust amplitude if beam is effectively widened/narrowed
             snr_linear *= (nominalBeamWidth / effectiveBeamWidth);
             double amp = snr_linear + Normal.Sample(rng, 0, 0.05 * snr_linear);
 
@@ -539,13 +513,8 @@
             };
 
             DebugLogger.LogMeasurement(
-<<<<<<< HEAD
                 $"Generated target measurement: R = {measurement.Range:F2}, Az = {measurement.Azimuth:F2}, " +
                 $"El = {measurement.Elevation:F2}, Amp = {measurement.Amplitude:F2}, Vel = {measurement.RadialVelocity:F2}"
-=======
-                $"Generated target measurement: Range={measurement.Range:F2}, " +
-                $"Az={measurement.Azimuth:F2}, El={measurement.Elevation:F2}, Amp={measurement.Amplitude:F2}"
->>>>>>> d42664fc
             );
             return measurement;
         }
@@ -625,12 +594,7 @@
 
             double azFA = NormalizeAngle(mainAz + (rng.NextDouble() * BeamWidthRad - halfBeam));
             double elCenter = (RadarType == "aircraft") ? CurrentElevation : 0.0;
-<<<<<<< HEAD
             double elFA = elCenter + Normal.Sample(rng, 0, angleNoiseBase * 2);
-
-=======
-            double elFA = elCenter + Normal.Sample(rng, 0, angleNoiseBase * 2.0);
->>>>>>> d42664fc
             double rMeas = rFA + Normal.Sample(rng, 0, rangeNoiseBase * 0.5);
             if (rMeas < 1.0) rMeas = 1.0;
             double azMeas = NormalizeAngle(azFA + Normal.Sample(rng, 0, angleNoiseBase));
@@ -681,12 +645,7 @@
                 }
 
                 DebugLogger.LogCFAR(
-<<<<<<< HEAD
                     $"CFAR - Index {i}: R={cutRange:F2}, Amp={cut.Amplitude:F2}, TrainingCount={training.Count}"
-=======
-                    $"CFAR - idx={i}: Range={cutRange:F2}, Amp={cut.Amplitude:F2}, " +
-                    $"TrainingCount={training.Count}"
->>>>>>> d42664fc
                 );
 
                 if (training.Count == 0)
@@ -695,12 +654,7 @@
                     double fallbackThreshold = Math.Pow(10.0, requiredSNR_dB / 10.0) * 1.5;
                     passed[i] = (cut.Amplitude > fallbackThreshold);
                     DebugLogger.LogCFAR(
-<<<<<<< HEAD
                         $"CFAR - Index {i}: No training data, fallback threshold={fallbackThreshold:F2}, " +
-=======
-                        $"CFAR - idx={i}: No training data. " +
-                        $"Fallback threshold={fallbackThreshold:F2}. " +
->>>>>>> d42664fc
                         $"Decision={(passed[i] ? "Pass" : "Reject")}."
                     );
                     continue;
@@ -716,7 +670,6 @@
                 passed[i] = (cut.Amplitude >= threshold);
 
                 DebugLogger.LogCFAR(
-<<<<<<< HEAD
                     $"CFAR - Index {i}: NoiseEst={noiseEstimate:F2}, Threshold={threshold:F2}, " +
                     $"Decision={(passed[i] ? "Pass" : "Reject")}."
                 );
@@ -758,7 +711,6 @@
                 if (training.Count == 0)
                 {
                     // Fallback threshold
-                    // We could use the same as above or a different reference
                     double fallbackThreshold = Math.Pow(10.0, requiredSNR_dB / 10.0) * 1.0;
                     passed[i] = (cut.Amplitude > fallbackThreshold);
                     continue;
@@ -771,12 +723,10 @@
                 double noiseEstimate = training[K];
                 double threshold = DopplerCFARThresholdMultiplier * noiseEstimate;
                 passed[i] = (cut.Amplitude >= threshold);
-=======
-                    $"CFAR - idx={i}: NoiseEst={noiseEstimate:F2}, " +
-                    $"Threshold={threshold:F2}, Amp={cut.Amplitude:F2}, " +
+                DebugLogger.LogCFAR(
+                    $"CFAR - Index {i}: NoiseEst={noiseEstimate:F2}, Threshold={threshold:F2}, " +
                     $"Decision={(passed[i] ? "Pass" : "Reject")}."
                 );
->>>>>>> d42664fc
             }
 
             for (int i = 0; i < sorted.Count; i++)
